--- conflicted
+++ resolved
@@ -20,7 +20,6 @@
 import org.jetbrains.kotlin.backend.konan.lower.ExpectToActualDefaultValueCopier
 import org.jetbrains.kotlin.backend.konan.objcexport.ObjCExport
 import org.jetbrains.kotlin.backend.konan.serialization.*
-import org.jetbrains.kotlin.builtins.KotlinBuiltIns
 import org.jetbrains.kotlin.cli.common.messages.AnalyzerWithCompilerReport
 import org.jetbrains.kotlin.config.CommonConfigurationKeys
 import org.jetbrains.kotlin.config.languageVersionSettings
@@ -29,10 +28,7 @@
 import org.jetbrains.kotlin.descriptors.konan.DeserializedKlibModuleOrigin
 import org.jetbrains.kotlin.descriptors.konan.KlibModuleOrigin
 import org.jetbrains.kotlin.descriptors.konan.isNativeStdlib
-import org.jetbrains.kotlin.ir.ObsoleteDescriptorBasedAPI
-import org.jetbrains.kotlin.ir.builders.TranslationPluginContext
 import org.jetbrains.kotlin.ir.declarations.IrDeclaration
-import org.jetbrains.kotlin.ir.declarations.IrFactory
 import org.jetbrains.kotlin.ir.declarations.IrFile
 import org.jetbrains.kotlin.ir.declarations.IrModuleFragment
 import org.jetbrains.kotlin.ir.declarations.impl.IrFactoryImpl
@@ -43,7 +39,6 @@
 import org.jetbrains.kotlin.konan.target.CompilerOutputKind
 import org.jetbrains.kotlin.psi2ir.Psi2IrConfiguration
 import org.jetbrains.kotlin.psi2ir.Psi2IrTranslator
-import org.jetbrains.kotlin.resolve.BindingContext
 import org.jetbrains.kotlin.utils.DFS
 import java.util.Collections.emptySet
 
@@ -148,155 +143,7 @@
 )
 
 internal val psiToIrPhase = konanUnitPhase(
-<<<<<<< HEAD
-        op = {
-            // Translate AST to high level IR.
-            val expectActualLinker = config.configuration.get(CommonConfigurationKeys.EXPECT_ACTUAL_LINKER)?:false
-
-            val symbolTable = symbolTable!!
-
-            val translator = Psi2IrTranslator(config.configuration.languageVersionSettings, Psi2IrConfiguration(false))
-            val generatorContext = translator.createGeneratorContext(moduleDescriptor, bindingContext, symbolTable)
-
-            val pluginExtensions = IrGenerationExtension.getInstances(config.project)
-
-            val forwardDeclarationsModuleDescriptor = moduleDescriptor.allDependencyModules.firstOrNull { it.isForwardDeclarationModule }
-
-            val modulesWithoutDCE = moduleDescriptor.allDependencyModules
-                    .filter { !llvmModuleSpecification.isFinal && llvmModuleSpecification.containsModule(it) }
-
-            // Note: using [llvmModuleSpecification] since this phase produces IR for generating single LLVM module.
-
-            val exportedDependencies = (getExportedDependencies() + modulesWithoutDCE).distinct()
-            val functionIrClassFactory = BuiltInFictitiousFunctionIrClassFactory(
-                    symbolTable, generatorContext.irBuiltIns, reflectionTypes)
-            generatorContext.irBuiltIns.functionFactory = functionIrClassFactory
-            val stubGenerator = DeclarationStubGenerator(
-                    moduleDescriptor, symbolTable,
-                    config.configuration.languageVersionSettings
-            )
-            val symbols = KonanSymbols(this, generatorContext.irBuiltIns, symbolTable, symbolTable.lazyWrapper, functionIrClassFactory)
-
-            val irProviderForCEnumsAndCStructs =
-                    IrProviderForCEnumAndCStructStubs(generatorContext, interopBuiltIns, symbols)
-
-            val deserializeFakeOverrides = config.configuration.getBoolean(CommonConfigurationKeys.DESERIALIZE_FAKE_OVERRIDES)
-
-            val translationContext = object : TranslationPluginContext {
-                override val moduleDescriptor: ModuleDescriptor
-                    get() = generatorContext.moduleDescriptor
-                override val bindingContext: BindingContext
-                    get() = generatorContext.bindingContext
-                override val symbolTable: ReferenceSymbolTable
-                    get() = symbolTable
-                override val typeTranslator: TypeTranslator
-                    get() = generatorContext.typeTranslator
-                override val irBuiltIns: IrBuiltIns
-                    get() = generatorContext.irBuiltIns
-            }
-
-            val linker =
-                KonanIrLinker(
-                    moduleDescriptor,
-                    functionIrClassFactory,
-                    translationContext,
-                    this as LoggingContext,
-                    generatorContext.irBuiltIns,
-                    symbolTable,
-                    forwardDeclarationsModuleDescriptor,
-                    stubGenerator,
-                    irProviderForCEnumsAndCStructs,
-                    exportedDependencies,
-                    deserializeFakeOverrides
-            )
-
-            translator.addPostprocessingStep { module ->
-                val pluginContext = IrPluginContextImpl(
-                        generatorContext.moduleDescriptor,
-                        generatorContext.bindingContext,
-                        generatorContext.languageVersionSettings,
-                        generatorContext.symbolTable,
-                        generatorContext.typeTranslator,
-                        generatorContext.irBuiltIns,
-                        linker = linker
-                )
-                pluginExtensions.forEach { extension ->
-                    extension.generate(module, pluginContext)
-                }
-            }
-
-            var dependenciesCount = 0
-            while (true) {
-                // context.config.librariesWithDependencies could change at each iteration.
-                val dependencies = moduleDescriptor.allDependencyModules.filter {
-                    config.librariesWithDependencies(moduleDescriptor).contains(it.konanLibrary)
-                }
-
-                fun sortDependencies(dependencies: List<ModuleDescriptor>): Collection<ModuleDescriptor> {
-                    return DFS.topologicalOrder(dependencies) {
-                        it.allDependencyModules
-                    }.reversed()
-                }
-
-                for (dependency in sortDependencies(dependencies).filter { it != moduleDescriptor }) {
-                    val kotlinLibrary = dependency.getCapability(KlibModuleOrigin.CAPABILITY)?.let {
-                        (it as? DeserializedKlibModuleOrigin)?.library
-                    }
-                    linker.deserializeIrModuleHeader(dependency, kotlinLibrary)
-                }
-                if (dependencies.size == dependenciesCount) break
-                dependenciesCount = dependencies.size
-            }
-
-            // We need to run `buildAllEnumsAndStructsFrom` before `generateModuleFragment` because it adds references to symbolTable
-            // that should be bound.
-            modulesWithoutDCE
-                    .filter(ModuleDescriptor::isFromInteropLibrary)
-                    .forEach(irProviderForCEnumsAndCStructs::referenceAllEnumsAndStructsFrom)
-
-            val irProviders = listOf(linker)
-
-            expectDescriptorToSymbol = mutableMapOf<DeclarationDescriptor, IrSymbol>()
-            val module = translator.generateModuleFragment(
-                generatorContext,
-                environment.getSourceFiles(),
-                irProviders,
-                pluginExtensions,
-                // TODO: This is a hack to allow platform libs to build in reasonable time.
-                // referenceExpectsForUsedActuals() appears to be quadratic in time because of
-                // how ExpectedActualResolver is implemented.
-                // Need to fix ExpectActualResolver to either cache expects or somehow reduce the member scope searches.
-                if (expectActualLinker) expectDescriptorToSymbol else null
-            )
-
-            linker.postProcess()
-
-            if (this.stdlibModule in modulesWithoutDCE) {
-                functionIrClassFactory.buildAllClasses()
-            }
-
-            // Enable lazy IR genration for newly-created symbols inside BE
-            stubGenerator.unboundSymbolGeneration = true
-
-            symbolTable.noUnboundLeft("Unbound symbols left after linker")
-
-            module.acceptVoid(ManglerChecker(KonanManglerIr, Ir2DescriptorManglerAdapter(KonanManglerDesc)))
-            if (!config.configuration.getBoolean(KonanConfigKeys.DISABLE_FAKE_OVERRIDE_VALIDATOR)) {
-                val fakeOverrideChecker = FakeOverrideChecker(KonanManglerIr, KonanManglerDesc)
-                linker.modules.values.forEach { fakeOverrideChecker.check(it) }
-            }
-
-            irModule = module
-            irModules = linker.modules.filterValues { llvmModuleSpecification.containsModule(it) }
-            ir.symbols = symbols
-
-            functionIrClassFactory.module =
-                    (listOf(irModule!!) + linker.modules.values)
-                            .single { it.descriptor.isNativeStdlib() }
-        },
-=======
         op = { this.psiToIr(symbolTable!!) },
->>>>>>> cc940e90
         name = "Psi2Ir",
         description = "Psi to IR conversion and klib linkage",
         prerequisite = setOf(createSymbolTablePhase)
