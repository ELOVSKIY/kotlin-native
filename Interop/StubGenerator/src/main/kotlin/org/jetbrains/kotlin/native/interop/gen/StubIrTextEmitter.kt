--- conflicted
+++ resolved
@@ -498,13 +498,11 @@
                     "DeprecationLevel.ERROR)"
         is AnnotationStub.CEnumEntryAlias,
         is AnnotationStub.CEnumVarTypeSize,
-<<<<<<< HEAD
         is AnnotationStub.CStruct.MemberAt,
         is AnnotationStub.CStruct.BitField,
-        is AnnotationStub.CStruct.VarType ->
-=======
+        is AnnotationStub.CStruct.VarType,
+        is AnnotationStub.CEnumVarTypeSize,
         is AnnotationStub.CCall.InterpretPointed ->
->>>>>>> ce8b9f91
             error("${annotationStub.classifier.fqName} annotation is unsupported in textual mode")
     }
 
